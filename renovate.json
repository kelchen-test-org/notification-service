{
  "$schema": "https://docs.renovatebot.com/renovate-schema.json",
  "extends": ["github>konflux-ci/mintmaker//config/renovate/renovate.json"],
  "automergeStrategy": "merge-commit",
  "platformAutomerge": true,
  "ignoreTests": true,
<<<<<<< HEAD
  "postUpdateOptions": ["gomodTidy"],
=======

>>>>>>> e98145fb
  "packageRules": [
    {
      "description": "Auto-merge patch updates for Konflux components",
      "matchUpdateTypes": ["patch", "digest"],
      "matchPackagePatterns": ["^quay.io/konflux-ci/"],
      "automerge": true,
      "autoApprove": true
    },
    {
      "description": "Group Tekton bundle updates together",
      "groupName": "tekton-bundles",
      "matchPackagePatterns": ["quay.io/konflux-ci/tekton-catalog/"],
      "automerge": true,
      "autoApprove": true
    },
    {
      "description": "Group container base image updates",
      "groupName": "container-images",
      "matchPackagePatterns": [
        "registry.access.redhat.com/",
        "registry.fedoraproject.org/"
      ],
      "matchUpdateTypes": ["patch", "digest"],
      "automerge": true,
      "autoApprove": true
    },
    {
      "description": "Auto-merge Go toolchain patch updates only",
      "matchPackageNames": ["go"],
      "matchDatasources": ["golang-version"],
      "matchUpdateTypes": ["patch"],
      "automerge": true,
      "autoApprove": true
    },
    {
      "description": "Group Kubernetes ecosystem dependencies to prevent version conflicts",
      "groupName": "kubernetes-ecosystem",
      "matchPackagePatterns": [
        "^k8s.io/",
        "^sigs.k8s.io/"
      ],
      "matchDatasources": ["go"],
      "automerge": false,
      "autoApprove": false
    },
    {
      "description": "Group Go dependencies for manual review",
      "groupName": "go-dependencies",
      "matchDatasources": ["go"],
      "automerge": false,
      "autoApprove": false
    },
    {
      "matchPackageNames": [
        "quay.io/konflux-ci/*",
        "registry.access.redhat.com/ubi9/ubi-minimal"
      ],
      "autoApprove": true,
      "automerge": true
    }
  ]
}<|MERGE_RESOLUTION|>--- conflicted
+++ resolved
@@ -4,11 +4,9 @@
   "automergeStrategy": "merge-commit",
   "platformAutomerge": true,
   "ignoreTests": true,
-<<<<<<< HEAD
+
   "postUpdateOptions": ["gomodTidy"],
-=======
 
->>>>>>> e98145fb
   "packageRules": [
     {
       "description": "Auto-merge patch updates for Konflux components",
